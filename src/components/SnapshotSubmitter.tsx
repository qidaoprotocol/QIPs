--- conflicted
+++ resolved
@@ -18,16 +18,12 @@
   const [status, setStatus] = useState<React.ReactNode>(null);
   const [highestQip, setHighestQip] = useState<number | null>(null);
 
-<<<<<<< HEAD
   const SNAPSHOT_SPACE = config.snapshotSpace;
-  const isDefaultSpace = SNAPSHOT_SPACE === 'qidao.eth';
-  
+  const isDefaultSpace = SNAPSHOT_SPACE === "qidao.eth";
+
   // Conditional validation based on space
   const requiresTokenBalance = isDefaultSpace;
   const requiresQipValidation = isDefaultSpace;
-=======
-  const SNAPSHOT_SPACE = "qidao.eth";
->>>>>>> a0f356d1
 
   const cleanMarkdown = (rawMarkdown: string) => {
     // Remove frontmatter from the beginning of the markdown
@@ -70,11 +66,7 @@
     refetchInterval: 60000,
   });
 
-<<<<<<< HEAD
-  const isQipValid = requiresQipValidation ? (highestQip !== null && frontmatter.qip === highestQip + 1) : true;
-=======
-  const isQipValid = highestQip !== null && frontmatter.qip === highestQip + 1;
->>>>>>> a0f356d1
+  const isQipValid = requiresQipValidation ? highestQip !== null && frontmatter.qip === highestQip + 1 : true;
   const space = SNAPSHOT_SPACE;
 
   const handleSubmit = async () => {
@@ -90,10 +82,10 @@
     setStatus(null);
     try {
       // Always use Ethereum mainnet blocks for all Snapshot proposals
-      const ethProvider = new ethers.providers.JsonRpcProvider('https://eth.llamarpc.com');
+      const ethProvider = new ethers.providers.JsonRpcProvider("https://eth.llamarpc.com");
       const snapshotBlock = await ethProvider.getBlockNumber();
-      console.log('Using Ethereum mainnet block for snapshot:', snapshotBlock);
-      
+      console.log("Using Ethereum mainnet block for snapshot:", snapshotBlock);
+
       // Calculate timestamps right before submission
       const now = Math.floor(Date.now() / 1000);
       const startOffset = 86400; // Exactly 24 hours
@@ -157,9 +149,7 @@
             {status}
           </p>
         )}
-        {!isDefaultSpace && (
-          <p className="mt-1 text-xs text-blue-600">Submitting to space: {SNAPSHOT_SPACE}</p>
-        )}
+        {!isDefaultSpace && <p className="mt-1 text-xs text-blue-600">Submitting to space: {SNAPSHOT_SPACE}</p>}
         {signer && requiresTokenBalance && tokenBalance >= REQUIRED_BALANCE && (
           <p className="mt-1 text-xs text-gray-600">Token balance: {tokenBalance.toLocaleString()} (✓ meets requirement)</p>
         )}
@@ -168,12 +158,24 @@
       <div className="flex justify-center sm:m-0 m-3">
         <button
           className={`m-auto w-fit px-6 py-3 rounded-lg font-medium transition-colors ${
-            !signer || (requiresTokenBalance && tokenBalance < REQUIRED_BALANCE) || loading || (requiresTokenBalance && checkingBalance) || !isQipValid || (requiresQipValidation && loadingProposals)
+            !signer ||
+            (requiresTokenBalance && tokenBalance < REQUIRED_BALANCE) ||
+            loading ||
+            (requiresTokenBalance && checkingBalance) ||
+            !isQipValid ||
+            (requiresQipValidation && loadingProposals)
               ? "bg-gray-400 cursor-not-allowed"
               : "bg-blue-600 hover:bg-blue-700"
           } text-white`}
           onClick={handleSubmit}
-          disabled={!signer || (requiresTokenBalance && tokenBalance < REQUIRED_BALANCE) || loading || (requiresTokenBalance && checkingBalance) || !isQipValid || (requiresQipValidation && loadingProposals)}
+          disabled={
+            !signer ||
+            (requiresTokenBalance && tokenBalance < REQUIRED_BALANCE) ||
+            loading ||
+            (requiresTokenBalance && checkingBalance) ||
+            !isQipValid ||
+            (requiresQipValidation && loadingProposals)
+          }
         >
           {loading
             ? "Submitting..."
